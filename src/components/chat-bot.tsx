--- conflicted
+++ resolved
@@ -225,13 +225,8 @@
     const lastMessage = messages.at(-1);
     if (lastMessage?.role == "user") return "think";
     const lastPart = lastMessage?.parts.at(-1);
-<<<<<<< HEAD
-
-    if (lastPart?.type == "text" && !lastPart.text.trim()) return true;
-=======
     if (lastPart?.type == "step-start")
       return lastMessage?.parts.length == 1 ? "think" : "space";
->>>>>>> 06216ce0
     return false;
   }, [isLoading, messages.at(-1)]);
 
